extern crate exoquant;

mod png;

use exoquant::*;
use exoquant::remapper::*;

fn main() {
    println!("Loading PNG");
    let (input_image, width, height) = png::load("test.png");

    let colorspace = SimpleColorSpace::default();

    println!("Building histogram");
    let mut hist = exoquant::Histogram::new();
    hist.extend(input_image.iter().cloned());

    println!("Generating palette");
    let mut quantizer = exoquant::Quantizer::new(&hist, &colorspace);
    while quantizer.num_colors() < 256 {
        quantizer.step();
        if quantizer.num_colors() % 16 == 0 {
            quantizer = quantizer.do_kmeans_optimization(2);
        }
    }
    let palette = quantizer.colors(&colorspace);

    println!("Optimize palette (k-means)");
    let palette = exoquant::optimize_palette(&colorspace, palette, &hist, 8);

    println!("Remapping image to palette");
    let remapper = Remapper::new(&palette, &colorspace, DithererFloydSteinberg::checkered());
<<<<<<< HEAD
    let image: Vec<_> = remapper.remap8(&input_image, width);

    println!("Saving PNG");
    png::save("out.png", &palette, &image, width, height);

=======
    let image: Vec<_> = remapper.remap8(&input_image, input.width);

    let (palette, image) = exoquant::sort_palette(&palette, &image);

    println!("Saving PNG");
    let mut state = lodepng::State::new();
    for color in &palette {
        unsafe {
            lodepng::ffi::lodepng_palette_add(&mut state.info_png().color,
                                              color.r(),
                                              color.g(),
                                              color.b(),
                                              color.a());
            lodepng::ffi::lodepng_palette_add(&mut state.info_raw(),
                                              color.r(),
                                              color.g(),
                                              color.b(),
                                              color.a());
        }
    }
    state.info_png().color.bitdepth = 8;
    state.info_png().color.colortype = lodepng::ColorType::LCT_PALETTE;
    state.info_raw().bitdepth = 8;
    state.info_raw().colortype = lodepng::ColorType::LCT_PALETTE;

    state.encode_file("out.png", &image, input.width, input.height).unwrap();
>>>>>>> a2c71de7
    println!("done!");
}<|MERGE_RESOLUTION|>--- conflicted
+++ resolved
@@ -30,39 +30,12 @@
 
     println!("Remapping image to palette");
     let remapper = Remapper::new(&palette, &colorspace, DithererFloydSteinberg::checkered());
-<<<<<<< HEAD
     let image: Vec<_> = remapper.remap8(&input_image, width);
+
+    let (palette, image) = exoquant::sort_palette(&palette, &image);
 
     println!("Saving PNG");
     png::save("out.png", &palette, &image, width, height);
 
-=======
-    let image: Vec<_> = remapper.remap8(&input_image, input.width);
-
-    let (palette, image) = exoquant::sort_palette(&palette, &image);
-
-    println!("Saving PNG");
-    let mut state = lodepng::State::new();
-    for color in &palette {
-        unsafe {
-            lodepng::ffi::lodepng_palette_add(&mut state.info_png().color,
-                                              color.r(),
-                                              color.g(),
-                                              color.b(),
-                                              color.a());
-            lodepng::ffi::lodepng_palette_add(&mut state.info_raw(),
-                                              color.r(),
-                                              color.g(),
-                                              color.b(),
-                                              color.a());
-        }
-    }
-    state.info_png().color.bitdepth = 8;
-    state.info_png().color.colortype = lodepng::ColorType::LCT_PALETTE;
-    state.info_raw().bitdepth = 8;
-    state.info_raw().colortype = lodepng::ColorType::LCT_PALETTE;
-
-    state.encode_file("out.png", &image, input.width, input.height).unwrap();
->>>>>>> a2c71de7
     println!("done!");
 }